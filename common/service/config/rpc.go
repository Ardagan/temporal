--- conflicted
+++ resolved
@@ -40,7 +40,8 @@
 	logger      log.Logger
 
 	sync.Mutex
-	dispatcher *yarpc.Dispatcher
+	dispatcher        *yarpc.Dispatcher
+	ringpopDispatcher *yarpc.Dispatcher
 }
 
 // NewFactory builds a new RPCFactory
@@ -54,17 +55,6 @@
 	return factory
 }
 
-<<<<<<< HEAD
-// CreateDispatcher creates a dispatcher for inbound
-func (d *RPCFactory) CreateDispatcher() *yarpc.Dispatcher {
-	return d.createInboundTChannelDispatcher(d.serviceName, d.config.Port)
-}
-
-// CreateRingpopDispatcher creates a dispatcher for ringpop
-func (d *RPCFactory) CreateRingpopDispatcher() *yarpc.Dispatcher {
-	ringpopServiceName := fmt.Sprintf("%v-ringpop", d.serviceName)
-	return d.createInboundTChannelDispatcher(ringpopServiceName, d.config.RingpopPort)
-=======
 // GetDispatcher return a cached dispatcher
 func (d *RPCFactory) GetDispatcher() *yarpc.Dispatcher {
 	d.Lock()
@@ -74,27 +64,22 @@
 		return d.dispatcher
 	}
 
-	d.dispatcher = d.createDispatcher()
+	d.dispatcher = d.createInboundTChannelDispatcher(d.serviceName, d.config.Port)
 	return d.dispatcher
 }
 
-// createDispatcher creates a dispatcher for inbound
-func (d *RPCFactory) createDispatcher() *yarpc.Dispatcher {
-	// Setup dispatcher for onebox
-	var err error
-	hostAddress := fmt.Sprintf("%v:%v", d.getListenIP(), d.config.Port)
-	d.ch, err = tchannel.NewChannelTransport(
-		tchannel.ServiceName(d.serviceName),
-		tchannel.ListenAddr(hostAddress))
-	if err != nil {
-		d.logger.Fatal("Failed to create transport channel", tag.Error(err))
+// GetRingpopDispatcher return a cached ringpop dispatcher
+func (d *RPCFactory) GetRingpopDispatcher() *yarpc.Dispatcher {
+	d.Lock()
+	defer d.Unlock()
+
+	if d.ringpopDispatcher != nil {
+		return d.ringpopDispatcher
 	}
-	d.logger.Info("Created RPC dispatcher and listening", tag.Service(d.serviceName), tag.Address(hostAddress))
-	return yarpc.NewDispatcher(yarpc.Config{
-		Name:     d.serviceName,
-		Inbounds: yarpc.Inbounds{d.ch.NewInbound()},
-	})
->>>>>>> 658758ac
+
+	ringpopServiceName := fmt.Sprintf("%v-ringpop", d.serviceName)
+	d.ringpopDispatcher = d.createInboundTChannelDispatcher(ringpopServiceName, d.config.RingpopPort)
+	return d.ringpopDispatcher
 }
 
 // CreateDispatcherForOutbound creates a dispatcher for outbound connection
