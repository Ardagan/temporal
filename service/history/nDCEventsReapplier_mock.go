// The MIT License (MIT)
//
// Copyright (c) 2019 Uber Technologies, Inc.
//
// Permission is hereby granted, free of charge, to any person obtaining a copy
// of this software and associated documentation files (the "Software"), to deal
// in the Software without restriction, including without limitation the rights
// to use, copy, modify, merge, publish, distribute, sublicense, and/or sell
// copies of the Software, and to permit persons to whom the Software is
// furnished to do so, subject to the following conditions:
//
// The above copyright notice and this permission notice shall be included in all
// copies or substantial portions of the Software.
//
// THE SOFTWARE IS PROVIDED "AS IS", WITHOUT WARRANTY OF ANY KIND, EXPRESS OR
// IMPLIED, INCLUDING BUT NOT LIMITED TO THE WARRANTIES OF MERCHANTABILITY,
// FITNESS FOR A PARTICULAR PURPOSE AND NONINFRINGEMENT. IN NO EVENT SHALL THE
// AUTHORS OR COPYRIGHT HOLDERS BE LIABLE FOR ANY CLAIM, DAMAGES OR OTHER
// LIABILITY, WHETHER IN AN ACTION OF CONTRACT, TORT OR OTHERWISE, ARISING FROM,
// OUT OF OR IN CONNECTION WITH THE SOFTWARE OR THE USE OR OTHER DEALINGS IN THE
// SOFTWARE.
//

// Code generated by MockGen. DO NOT EDIT.
// Source: nDCEventsReapplier.go

// Package history is a generated GoMock package.
package history

import (
	context "context"
	reflect "reflect"

	gomock "github.com/golang/mock/gomock"
<<<<<<< HEAD
	shared "github.com/temporalio/temporal/.gen/go/shared"
	reflect "reflect"
=======

	shared "github.com/uber/cadence/.gen/go/shared"
>>>>>>> e58ce1a8
)

// MocknDCEventsReapplier is a mock of nDCEventsReapplier interface
type MocknDCEventsReapplier struct {
	ctrl     *gomock.Controller
	recorder *MocknDCEventsReapplierMockRecorder
}

// MocknDCEventsReapplierMockRecorder is the mock recorder for MocknDCEventsReapplier
type MocknDCEventsReapplierMockRecorder struct {
	mock *MocknDCEventsReapplier
}

// NewMocknDCEventsReapplier creates a new mock instance
func NewMocknDCEventsReapplier(ctrl *gomock.Controller) *MocknDCEventsReapplier {
	mock := &MocknDCEventsReapplier{ctrl: ctrl}
	mock.recorder = &MocknDCEventsReapplierMockRecorder{mock}
	return mock
}

// EXPECT returns an object that allows the caller to indicate expected use
func (m *MocknDCEventsReapplier) EXPECT() *MocknDCEventsReapplierMockRecorder {
	return m.recorder
}

// reapplyEvents mocks base method
func (m *MocknDCEventsReapplier) reapplyEvents(ctx context.Context, msBuilder mutableState, historyEvents []*shared.HistoryEvent) error {
	m.ctrl.T.Helper()
	ret := m.ctrl.Call(m, "reapplyEvents", ctx, msBuilder, historyEvents)
	ret0, _ := ret[0].(error)
	return ret0
}

// reapplyEvents indicates an expected call of reapplyEvents
func (mr *MocknDCEventsReapplierMockRecorder) reapplyEvents(ctx, msBuilder, historyEvents interface{}) *gomock.Call {
	mr.mock.ctrl.T.Helper()
	return mr.mock.ctrl.RecordCallWithMethodType(mr.mock, "reapplyEvents", reflect.TypeOf((*MocknDCEventsReapplier)(nil).reapplyEvents), ctx, msBuilder, historyEvents)
}<|MERGE_RESOLUTION|>--- conflicted
+++ resolved
@@ -32,13 +32,8 @@
 	reflect "reflect"
 
 	gomock "github.com/golang/mock/gomock"
-<<<<<<< HEAD
+
 	shared "github.com/temporalio/temporal/.gen/go/shared"
-	reflect "reflect"
-=======
-
-	shared "github.com/uber/cadence/.gen/go/shared"
->>>>>>> e58ce1a8
 )
 
 // MocknDCEventsReapplier is a mock of nDCEventsReapplier interface
